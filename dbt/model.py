--- conflicted
+++ resolved
@@ -280,10 +280,6 @@
 
         if self.materialization == 'incremental':
             identifier = self.name
-<<<<<<< HEAD
-=======
-            ctx['this'] =  This(schema, identifier, self.name)
->>>>>>> a245bd7c
             if 'sql_where' not in model_config:
                 raise RuntimeError("sql_where not specified in model materialized as incremental: {}".format(self))
             raw_sql_where = model_config['sql_where']
@@ -292,10 +288,6 @@
             unique_key = model_config.get('unique_key', None)
         else:
             identifier = self.tmp_name()
-<<<<<<< HEAD
-=======
-            ctx['this'] = This(schema, identifier, self.name)
->>>>>>> a245bd7c
             sql_where = None
             unique_key = None
 
